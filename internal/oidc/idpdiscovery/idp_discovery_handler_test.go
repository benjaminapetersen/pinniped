// Copyright 2021 the Pinniped contributors. All Rights Reserved.
// SPDX-License-Identifier: Apache-2.0

package idpdiscovery

import (
	"net/http"
	"net/http/httptest"
	"testing"

	"github.com/stretchr/testify/require"

	"go.pinniped.dev/internal/here"
	"go.pinniped.dev/internal/oidc"
	"go.pinniped.dev/internal/oidc/provider"
	"go.pinniped.dev/internal/testutil/oidctestutil"
)

func TestIDPDiscovery(t *testing.T) {
	tests := []struct {
		name string

		method string
		path   string

		wantStatus                 int
		wantContentType            string
		wantFirstResponseBodyJSON  string
		wantSecondResponseBodyJSON string
		wantBodyString             string
	}{
		{
			name:            "happy path",
			method:          http.MethodGet,
			path:            "/some/path" + oidc.WellKnownEndpointPath,
			wantStatus:      http.StatusOK,
			wantContentType: "application/json",
<<<<<<< HEAD
			wantFirstResponseBodyJSON: &response{
				IDPs: []identityProviderResponse{
					{Name: "a-some-ldap-idp", Type: "ldap"},
					{Name: "a-some-oidc-idp", Type: "oidc"},
					{Name: "x-some-idp", Type: "ldap"},
					{Name: "x-some-idp", Type: "oidc"},
					{Name: "y-some-ad-idp", Type: "activedirectory"},
					{Name: "z-some-ad-idp", Type: "activedirectory"},
					{Name: "z-some-ldap-idp", Type: "ldap"},
					{Name: "z-some-oidc-idp", Type: "oidc"},
				},
			},
			wantSecondResponseBodyJSON: &response{
				IDPs: []identityProviderResponse{
					{Name: "some-other-ad-idp-1", Type: "activedirectory"},
					{Name: "some-other-ad-idp-2", Type: "activedirectory"},
					{Name: "some-other-ldap-idp-1", Type: "ldap"},
					{Name: "some-other-ldap-idp-2", Type: "ldap"},
					{Name: "some-other-oidc-idp-1", Type: "oidc"},
					{Name: "some-other-oidc-idp-2", Type: "oidc"},
				},
			},
=======
			wantFirstResponseBodyJSON: here.Doc(`{
				"pinniped_identity_providers": [
					{"name": "a-some-ldap-idp", "type": "ldap", "flows": ["cli_password"]},
					{"name": "a-some-oidc-idp", "type": "oidc", "flows": ["browser_authcode"]},
					{"name": "x-some-idp",      "type": "ldap", "flows": ["cli_password"]},
					{"name": "x-some-idp",      "type": "oidc", "flows": ["browser_authcode"]},
					{"name": "z-some-ldap-idp", "type": "ldap", "flows": ["cli_password"]},
					{"name": "z-some-oidc-idp", "type": "oidc", "flows": ["browser_authcode", "cli_password"]}
				]
			}`),
			wantSecondResponseBodyJSON: here.Doc(`{
				"pinniped_identity_providers": [
					{"name": "some-other-ldap-idp-1", "type": "ldap", "flows": ["cli_password"]},
					{"name": "some-other-ldap-idp-2", "type": "ldap", "flows": ["cli_password"]},
					{"name": "some-other-oidc-idp-1", "type": "oidc", "flows": ["browser_authcode", "cli_password"]},
					{"name": "some-other-oidc-idp-2", "type": "oidc", "flows": ["browser_authcode"]}
				]
			}`),
>>>>>>> f7751d13
		},
		{
			name:            "bad method",
			method:          http.MethodPost,
			path:            oidc.WellKnownEndpointPath,
			wantStatus:      http.StatusMethodNotAllowed,
			wantContentType: "text/plain; charset=utf-8",
			wantBodyString:  "Method not allowed (try GET)\n",
		},
	}
	for _, test := range tests {
		test := test
		t.Run(test.name, func(t *testing.T) {
			idpLister := oidctestutil.NewUpstreamIDPListerBuilder().
				WithOIDC(&oidctestutil.TestUpstreamOIDCIdentityProvider{Name: "z-some-oidc-idp", AllowPasswordGrant: true}).
				WithOIDC(&oidctestutil.TestUpstreamOIDCIdentityProvider{Name: "x-some-idp"}).
				WithLDAP(&oidctestutil.TestUpstreamLDAPIdentityProvider{Name: "a-some-ldap-idp"}).
				WithOIDC(&oidctestutil.TestUpstreamOIDCIdentityProvider{Name: "a-some-oidc-idp"}).
				WithLDAP(&oidctestutil.TestUpstreamLDAPIdentityProvider{Name: "z-some-ldap-idp"}).
				WithLDAP(&oidctestutil.TestUpstreamLDAPIdentityProvider{Name: "x-some-idp"}).
				WithActiveDirectory(&oidctestutil.TestUpstreamLDAPIdentityProvider{Name: "z-some-ad-idp"}).
				WithActiveDirectory(&oidctestutil.TestUpstreamLDAPIdentityProvider{Name: "y-some-ad-idp"}).
				Build()

			handler := NewHandler(idpLister)
			req := httptest.NewRequest(test.method, test.path, nil)
			rsp := httptest.NewRecorder()
			handler.ServeHTTP(rsp, req)

			require.Equal(t, test.wantStatus, rsp.Code)

			require.Equal(t, test.wantContentType, rsp.Header().Get("Content-Type"))

			if test.wantFirstResponseBodyJSON != "" {
				require.JSONEq(t, test.wantFirstResponseBodyJSON, rsp.Body.String())
			}

			if test.wantBodyString != "" {
				require.Equal(t, test.wantBodyString, rsp.Body.String())
			}

			// Change the list of IDPs in the cache.
			idpLister.SetLDAPIdentityProviders([]provider.UpstreamLDAPIdentityProviderI{
				&oidctestutil.TestUpstreamLDAPIdentityProvider{Name: "some-other-ldap-idp-1"},
				&oidctestutil.TestUpstreamLDAPIdentityProvider{Name: "some-other-ldap-idp-2"},
			})
			idpLister.SetOIDCIdentityProviders([]provider.UpstreamOIDCIdentityProviderI{
				&oidctestutil.TestUpstreamOIDCIdentityProvider{Name: "some-other-oidc-idp-1", AllowPasswordGrant: true},
				&oidctestutil.TestUpstreamOIDCIdentityProvider{Name: "some-other-oidc-idp-2"},
			})

			idpLister.SetActiveDirectoryIdentityProviders([]provider.UpstreamLDAPIdentityProviderI{
				&oidctestutil.TestUpstreamLDAPIdentityProvider{Name: "some-other-ad-idp-2"},
				&oidctestutil.TestUpstreamLDAPIdentityProvider{Name: "some-other-ad-idp-1"},
			})

			// Make the same request to the same handler instance again, and expect different results.
			rsp = httptest.NewRecorder()
			handler.ServeHTTP(rsp, req)

			require.Equal(t, test.wantStatus, rsp.Code)

			require.Equal(t, test.wantContentType, rsp.Header().Get("Content-Type"))

			if test.wantFirstResponseBodyJSON != "" {
				require.JSONEq(t, test.wantSecondResponseBodyJSON, rsp.Body.String())
			}

			if test.wantBodyString != "" {
				require.Equal(t, test.wantBodyString, rsp.Body.String())
			}
		})
	}
}<|MERGE_RESOLUTION|>--- conflicted
+++ resolved
@@ -35,49 +35,28 @@
 			path:            "/some/path" + oidc.WellKnownEndpointPath,
 			wantStatus:      http.StatusOK,
 			wantContentType: "application/json",
-<<<<<<< HEAD
-			wantFirstResponseBodyJSON: &response{
-				IDPs: []identityProviderResponse{
-					{Name: "a-some-ldap-idp", Type: "ldap"},
-					{Name: "a-some-oidc-idp", Type: "oidc"},
-					{Name: "x-some-idp", Type: "ldap"},
-					{Name: "x-some-idp", Type: "oidc"},
-					{Name: "y-some-ad-idp", Type: "activedirectory"},
-					{Name: "z-some-ad-idp", Type: "activedirectory"},
-					{Name: "z-some-ldap-idp", Type: "ldap"},
-					{Name: "z-some-oidc-idp", Type: "oidc"},
-				},
-			},
-			wantSecondResponseBodyJSON: &response{
-				IDPs: []identityProviderResponse{
-					{Name: "some-other-ad-idp-1", Type: "activedirectory"},
-					{Name: "some-other-ad-idp-2", Type: "activedirectory"},
-					{Name: "some-other-ldap-idp-1", Type: "ldap"},
-					{Name: "some-other-ldap-idp-2", Type: "ldap"},
-					{Name: "some-other-oidc-idp-1", Type: "oidc"},
-					{Name: "some-other-oidc-idp-2", Type: "oidc"},
-				},
-			},
-=======
 			wantFirstResponseBodyJSON: here.Doc(`{
 				"pinniped_identity_providers": [
-					{"name": "a-some-ldap-idp", "type": "ldap", "flows": ["cli_password"]},
-					{"name": "a-some-oidc-idp", "type": "oidc", "flows": ["browser_authcode"]},
-					{"name": "x-some-idp",      "type": "ldap", "flows": ["cli_password"]},
-					{"name": "x-some-idp",      "type": "oidc", "flows": ["browser_authcode"]},
-					{"name": "z-some-ldap-idp", "type": "ldap", "flows": ["cli_password"]},
-					{"name": "z-some-oidc-idp", "type": "oidc", "flows": ["browser_authcode", "cli_password"]}
+					{"name": "a-some-ldap-idp", "type": "ldap",            "flows": ["cli_password"]},
+					{"name": "a-some-oidc-idp", "type": "oidc",            "flows": ["browser_authcode"]},
+					{"name": "x-some-idp",      "type": "ldap",            "flows": ["cli_password"]},
+					{"name": "x-some-idp",      "type": "oidc",            "flows": ["browser_authcode"]},
+					{"name": "y-some-ad-idp",   "type": "activedirectory", "flows": ["cli_password"]},
+					{"name": "z-some-ad-idp",   "type": "activedirectory", "flows": ["cli_password"]},
+					{"name": "z-some-ldap-idp", "type": "ldap",            "flows": ["cli_password"]},
+					{"name": "z-some-oidc-idp", "type": "oidc",            "flows": ["browser_authcode", "cli_password"]}
 				]
 			}`),
 			wantSecondResponseBodyJSON: here.Doc(`{
 				"pinniped_identity_providers": [
-					{"name": "some-other-ldap-idp-1", "type": "ldap", "flows": ["cli_password"]},
-					{"name": "some-other-ldap-idp-2", "type": "ldap", "flows": ["cli_password"]},
-					{"name": "some-other-oidc-idp-1", "type": "oidc", "flows": ["browser_authcode", "cli_password"]},
-					{"name": "some-other-oidc-idp-2", "type": "oidc", "flows": ["browser_authcode"]}
+					{"name": "some-other-ad-idp-1",   "type": "activedirectory", "flows": ["cli_password"]},
+					{"name": "some-other-ad-idp-2",   "type": "activedirectory", "flows": ["cli_password"]},
+					{"name": "some-other-ldap-idp-1", "type": "ldap",            "flows": ["cli_password"]},
+					{"name": "some-other-ldap-idp-2", "type": "ldap",            "flows": ["cli_password"]},
+					{"name": "some-other-oidc-idp-1", "type": "oidc",            "flows": ["browser_authcode", "cli_password"]},
+					{"name": "some-other-oidc-idp-2", "type": "oidc",            "flows": ["browser_authcode"]}
 				]
 			}`),
->>>>>>> f7751d13
 		},
 		{
 			name:            "bad method",
