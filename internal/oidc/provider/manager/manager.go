--- conflicted
+++ resolved
@@ -86,7 +86,6 @@
 	for _, incomingProvider := range oidcProviders {
 		issuer := incomingProvider.Issuer()
 		issuerHostWithPath := strings.ToLower(incomingProvider.IssuerHost()) + "/" + incomingProvider.IssuerPath()
-		oidcTimeouts := oidc.DefaultOIDCTimeoutsConfiguration()
 
 		tokenHMACKeyGetter := wrapGetter(incomingProvider.Issuer(), m.secretCache.GetTokenHMACKey)
 
@@ -94,29 +93,13 @@
 
 		// Use NullStorage for the authorize endpoint because we do not actually want to store anything until
 		// the upstream callback endpoint is called later.
-<<<<<<< HEAD
-		oauthHelperWithNullStorage := oidc.FositeOauth2Helper(oidc.NullStorage{}, issuer, tokenHMACKeyGetter, nil, oidcTimeouts)
+		oauthHelperWithNullStorage := oidc.FositeOauth2Helper(oidc.NullStorage{}, issuer, tokenHMACKeyGetter, nil, timeoutsConfiguration)
 
 		// For all the other endpoints, make another oauth helper with exactly the same settings except use real storage.
-		oauthHelperWithKubeStorage := oidc.FositeOauth2Helper(oidc.NewKubeStorage(m.secretsClient), issuer, tokenHMACKeyGetter, m.dynamicJWKSProvider, oidcTimeouts)
-=======
-		oauthHelperWithNullStorage := oidc.FositeOauth2Helper(oidc.NullStorage{}, issuer, fositeHMACSecretForThisProvider, nil, timeoutsConfiguration)
-
-		// For all the other endpoints, make another oauth helper with exactly the same settings except use real storage.
-		oauthHelperWithKubeStorage := oidc.FositeOauth2Helper(oidc.NewKubeStorage(m.secretsClient, timeoutsConfiguration), issuer, fositeHMACSecretForThisProvider, m.dynamicJWKSProvider, timeoutsConfiguration)
-
-		// TODO use different codecs for the state and the cookie, because:
-		//  1. we would like to state to have an embedded expiration date while the cookie does not need that
-		//  2. we would like each downstream provider to use different secrets for signing/encrypting the upstream state, not share secrets
-		//  3. we would like *all* downstream providers to use the *same* signing key for the CSRF cookie (which doesn't need to be encrypted) because cookies are sent per-domain and our issuers can share a domain name (but have different paths)
-		var upstreamStateEncoderHashKey = []byte("fake-state-hash-secret") // TODO replace this secret
-		var upstreamStateEncoderBlockKey = []byte("16-bytes-STATE01")      // TODO replace this secret
-		var upstreamStateEncoder = securecookie.New(upstreamStateEncoderHashKey, upstreamStateEncoderBlockKey)
-		upstreamStateEncoder.SetSerializer(securecookie.JSONEncoder{})
->>>>>>> a5c07042
+		oauthHelperWithKubeStorage := oidc.FositeOauth2Helper(oidc.NewKubeStorage(m.secretsClient, timeoutsConfiguration), issuer, tokenHMACKeyGetter, m.dynamicJWKSProvider, timeoutsConfiguration)
 
 		var upstreamStateEncoder = dynamiccodec.New(
-			oidcTimeouts.UpstreamStateParamLifespan,
+			timeoutsConfiguration.UpstreamStateParamLifespan,
 			wrapGetter(incomingProvider.Issuer(), m.secretCache.GetStateEncoderHashKey),
 			wrapGetter(incomingProvider.Issuer(), m.secretCache.GetStateEncoderBlockKey),
 		)
