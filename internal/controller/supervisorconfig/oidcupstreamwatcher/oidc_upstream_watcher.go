// Copyright 2020-2021 the Pinniped contributors. All Rights Reserved.
// SPDX-License-Identifier: Apache-2.0

// Package oidcupstreamwatcher implements a controller which watches OIDCIdentityProviders.
package oidcupstreamwatcher

import (
	"context"
	"crypto/tls"
	"crypto/x509"
	"encoding/base64"
	"fmt"
	"net/http"
	"net/url"
	"sort"
	"strings"
	"time"

	"github.com/coreos/go-oidc/v3/oidc"
	"github.com/go-logr/logr"
	"golang.org/x/oauth2"
	corev1 "k8s.io/api/core/v1"
	"k8s.io/apimachinery/pkg/api/equality"
	metav1 "k8s.io/apimachinery/pkg/apis/meta/v1"
	"k8s.io/apimachinery/pkg/labels"
	"k8s.io/apimachinery/pkg/util/cache"
	corev1informers "k8s.io/client-go/informers/core/v1"

	"go.pinniped.dev/generated/latest/apis/supervisor/idp/v1alpha1"
	pinnipedclientset "go.pinniped.dev/generated/latest/client/supervisor/clientset/versioned"
	idpinformers "go.pinniped.dev/generated/latest/client/supervisor/informers/externalversions/idp/v1alpha1"
	"go.pinniped.dev/internal/constable"
	pinnipedcontroller "go.pinniped.dev/internal/controller"
	"go.pinniped.dev/internal/controller/conditionsutil"
	"go.pinniped.dev/internal/controller/supervisorconfig/upstreamwatchers"
	"go.pinniped.dev/internal/controllerlib"
	"go.pinniped.dev/internal/oidc/provider"
	"go.pinniped.dev/internal/upstreamoidc"
)

const (
	// Setup for the name of our controller in logs.
	oidcControllerName = "oidc-upstream-observer"

	// Constants related to the client credentials Secret.
	oidcClientSecretType corev1.SecretType = "secrets.pinniped.dev/oidc-client"

	clientIDDataKey     = "clientID"
	clientSecretDataKey = "clientSecret"

	// Constants related to the OIDC provider discovery cache. These do not affect the cache of JWKS.
	oidcValidatorCacheTTL = 15 * time.Minute

	// Constants related to conditions.
	typeClientCredentialsValid = "ClientCredentialsValid"
	typeOIDCDiscoverySucceeded = "OIDCDiscoverySucceeded"

	reasonUnreachable     = "Unreachable"
	reasonInvalidResponse = "InvalidResponse"

	// Errors that are generated by our reconcile process.
	errOIDCFailureStatus = constable.Error("OIDCIdentityProvider has a failing condition")
)

// UpstreamOIDCIdentityProviderICache is a thread safe cache that holds a list of validated upstream OIDC IDP configurations.
type UpstreamOIDCIdentityProviderICache interface {
	SetOIDCIdentityProviders([]provider.UpstreamOIDCIdentityProviderI)
}

// lruValidatorCache caches the *oidc.Provider associated with a particular issuer/TLS configuration.
type lruValidatorCache struct{ cache *cache.Expiring }

type lruValidatorCacheEntry struct {
	provider *oidc.Provider
	client   *http.Client
}

func (c *lruValidatorCache) getProvider(spec *v1alpha1.OIDCIdentityProviderSpec) (*oidc.Provider, *http.Client) {
	if result, ok := c.cache.Get(c.cacheKey(spec)); ok {
		entry := result.(*lruValidatorCacheEntry)
		return entry.provider, entry.client
	}
	return nil, nil
}

func (c *lruValidatorCache) putProvider(spec *v1alpha1.OIDCIdentityProviderSpec, provider *oidc.Provider, client *http.Client) {
	c.cache.Set(c.cacheKey(spec), &lruValidatorCacheEntry{provider: provider, client: client}, oidcValidatorCacheTTL)
}

func (c *lruValidatorCache) cacheKey(spec *v1alpha1.OIDCIdentityProviderSpec) interface{} {
	var key struct{ issuer, caBundle string }
	key.issuer = spec.Issuer
	if spec.TLS != nil {
		key.caBundle = spec.TLS.CertificateAuthorityData
	}
	return key
}

type oidcWatcherController struct {
	cache                        UpstreamOIDCIdentityProviderICache
	log                          logr.Logger
	client                       pinnipedclientset.Interface
	oidcIdentityProviderInformer idpinformers.OIDCIdentityProviderInformer
	secretInformer               corev1informers.SecretInformer
	validatorCache               interface {
		getProvider(*v1alpha1.OIDCIdentityProviderSpec) (*oidc.Provider, *http.Client)
		putProvider(*v1alpha1.OIDCIdentityProviderSpec, *oidc.Provider, *http.Client)
	}
}

// New instantiates a new controllerlib.Controller which will populate the provided UpstreamOIDCIdentityProviderICache.
func New(
	idpCache UpstreamOIDCIdentityProviderICache,
	client pinnipedclientset.Interface,
	oidcIdentityProviderInformer idpinformers.OIDCIdentityProviderInformer,
	secretInformer corev1informers.SecretInformer,
	log logr.Logger,
	withInformer pinnipedcontroller.WithInformerOptionFunc,
) controllerlib.Controller {
	c := oidcWatcherController{
		cache:                        idpCache,
		log:                          log.WithName(oidcControllerName),
		client:                       client,
		oidcIdentityProviderInformer: oidcIdentityProviderInformer,
		secretInformer:               secretInformer,
		validatorCache:               &lruValidatorCache{cache: cache.NewExpiring()},
	}
	return controllerlib.New(
		controllerlib.Config{Name: oidcControllerName, Syncer: &c},
		withInformer(
			oidcIdentityProviderInformer,
			pinnipedcontroller.MatchAnythingFilter(pinnipedcontroller.SingletonQueue()),
			controllerlib.InformerOption{},
		),
		withInformer(
			secretInformer,
			pinnipedcontroller.MatchAnySecretOfTypeFilter(oidcClientSecretType, pinnipedcontroller.SingletonQueue()),
			controllerlib.InformerOption{},
		),
	)
}

// Sync implements controllerlib.Syncer.
func (c *oidcWatcherController) Sync(ctx controllerlib.Context) error {
	actualUpstreams, err := c.oidcIdentityProviderInformer.Lister().List(labels.Everything())
	if err != nil {
		return fmt.Errorf("failed to list OIDCIdentityProviders: %w", err)
	}

	requeue := false
	validatedUpstreams := make([]provider.UpstreamOIDCIdentityProviderI, 0, len(actualUpstreams))
	for _, upstream := range actualUpstreams {
		valid := c.validateUpstream(ctx, upstream)
		if valid == nil {
			requeue = true
		} else {
			validatedUpstreams = append(validatedUpstreams, provider.UpstreamOIDCIdentityProviderI(valid))
		}
	}
	c.cache.SetOIDCIdentityProviders(validatedUpstreams)
	if requeue {
		return controllerlib.ErrSyntheticRequeue
	}
	return nil
}

// validateUpstream validates the provided v1alpha1.OIDCIdentityProvider and returns the validated configuration as a
// provider.UpstreamOIDCIdentityProvider. As a side effect, it also updates the status of the v1alpha1.OIDCIdentityProvider.
func (c *oidcWatcherController) validateUpstream(ctx controllerlib.Context, upstream *v1alpha1.OIDCIdentityProvider) *upstreamoidc.ProviderConfig {
	result := upstreamoidc.ProviderConfig{
		Name: upstream.Name,
		Config: &oauth2.Config{
			Scopes: computeScopes(upstream.Spec.AuthorizationConfig.AdditionalScopes),
		},
		UsernameClaim: upstream.Spec.Claims.Username,
		GroupsClaim:   upstream.Spec.Claims.Groups,
	}
	conditions := []*v1alpha1.Condition{
		c.validateSecret(upstream, &result),
		c.validateIssuer(ctx.Context, upstream, &result),
	}
	c.updateStatus(ctx.Context, upstream, conditions)

	valid := true
	log := c.log.WithValues("namespace", upstream.Namespace, "name", upstream.Name)
	for _, condition := range conditions {
		if condition.Status == v1alpha1.ConditionFalse {
			valid = false
			log.WithValues(
				"type", condition.Type,
				"reason", condition.Reason,
				"message", condition.Message,
			).Error(errOIDCFailureStatus, "found failing condition")
		}
	}
	if valid {
		return &result
	}
	return nil
}

// validateSecret validates the .spec.client.secretName field and returns the appropriate ClientCredentialsValid condition.
func (c *oidcWatcherController) validateSecret(upstream *v1alpha1.OIDCIdentityProvider, result *upstreamoidc.ProviderConfig) *v1alpha1.Condition {
	secretName := upstream.Spec.Client.SecretName

	// Fetch the Secret from informer cache.
	secret, err := c.secretInformer.Lister().Secrets(upstream.Namespace).Get(secretName)
	if err != nil {
		return &v1alpha1.Condition{
			Type:    typeClientCredentialsValid,
			Status:  v1alpha1.ConditionFalse,
			Reason:  upstreamwatchers.ReasonNotFound,
			Message: err.Error(),
		}
	}

	// Validate the secret .type field.
	if secret.Type != oidcClientSecretType {
		return &v1alpha1.Condition{
			Type:    typeClientCredentialsValid,
			Status:  v1alpha1.ConditionFalse,
			Reason:  upstreamwatchers.ReasonWrongType,
			Message: fmt.Sprintf("referenced Secret %q has wrong type %q (should be %q)", secretName, secret.Type, oidcClientSecretType),
		}
	}

	// Validate the secret .data field.
	clientID := secret.Data[clientIDDataKey]
	clientSecret := secret.Data[clientSecretDataKey]
	if len(clientID) == 0 || len(clientSecret) == 0 {
		return &v1alpha1.Condition{
			Type:    typeClientCredentialsValid,
			Status:  v1alpha1.ConditionFalse,
			Reason:  upstreamwatchers.ReasonMissingKeys,
			Message: fmt.Sprintf("referenced Secret %q is missing required keys %q", secretName, []string{clientIDDataKey, clientSecretDataKey}),
		}
	}

	// If everything is valid, update the result and set the condition to true.
	result.Config.ClientID = string(clientID)
	result.Config.ClientSecret = string(clientSecret)
	return &v1alpha1.Condition{
		Type:    typeClientCredentialsValid,
		Status:  v1alpha1.ConditionTrue,
		Reason:  upstreamwatchers.ReasonSuccess,
		Message: "loaded client credentials",
	}
}

// validateIssuer validates the .spec.issuer field, performs OIDC discovery, and returns the appropriate OIDCDiscoverySucceeded condition.
func (c *oidcWatcherController) validateIssuer(ctx context.Context, upstream *v1alpha1.OIDCIdentityProvider, result *upstreamoidc.ProviderConfig) *v1alpha1.Condition {
	// Get the provider and HTTP Client from cache if possible.
	discoveredProvider, httpClient := c.validatorCache.getProvider(&upstream.Spec)

	// If the provider does not exist in the cache, do a fresh discovery lookup and save to the cache.
	if discoveredProvider == nil {
		tlsConfig, err := getTLSConfig(upstream)
		if err != nil {
			return &v1alpha1.Condition{
				Type:    typeOIDCDiscoverySucceeded,
				Status:  v1alpha1.ConditionFalse,
				Reason:  upstreamwatchers.ReasonInvalidTLSConfig,
				Message: err.Error(),
			}
		}
<<<<<<< HEAD
		httpClient = &http.Client{
=======

		httpClient = &http.Client{
			Timeout: time.Minute,
>>>>>>> 59fd1997
			Transport: &http.Transport{
				Proxy:           http.ProxyFromEnvironment,
				TLSClientConfig: tlsConfig,
			},
		}

		discoveredProvider, err = oidc.NewProvider(oidc.ClientContext(ctx, httpClient), upstream.Spec.Issuer)
		if err != nil {
			const klogLevelTrace = 6
			c.log.V(klogLevelTrace).WithValues(
				"namespace", upstream.Namespace,
				"name", upstream.Name,
				"issuer", upstream.Spec.Issuer,
			).Error(err, "failed to perform OIDC discovery")
			return &v1alpha1.Condition{
				Type:    typeOIDCDiscoverySucceeded,
				Status:  v1alpha1.ConditionFalse,
				Reason:  reasonUnreachable,
				Message: fmt.Sprintf("failed to perform OIDC discovery against %q:\n%s", upstream.Spec.Issuer, truncateNonOIDCErr(err)),
			}
		}

		// Update the cache with the newly discovered value.
		c.validatorCache.putProvider(&upstream.Spec, discoveredProvider, httpClient)
	}

	// Parse out and validate the discovered authorize endpoint.
	authURL, err := url.Parse(discoveredProvider.Endpoint().AuthURL)
	if err != nil {
		return &v1alpha1.Condition{
			Type:    typeOIDCDiscoverySucceeded,
			Status:  v1alpha1.ConditionFalse,
			Reason:  reasonInvalidResponse,
			Message: fmt.Sprintf("failed to parse authorization endpoint URL: %v", err),
		}
	}
	if authURL.Scheme != "https" {
		return &v1alpha1.Condition{
			Type:    typeOIDCDiscoverySucceeded,
			Status:  v1alpha1.ConditionFalse,
			Reason:  reasonInvalidResponse,
			Message: fmt.Sprintf(`authorization endpoint URL scheme must be "https", not %q`, authURL.Scheme),
		}
	}

	// If everything is valid, update the result and set the condition to true.
	result.Config.Endpoint = discoveredProvider.Endpoint()
	result.Provider = discoveredProvider
	result.Client = httpClient
	return &v1alpha1.Condition{
		Type:    typeOIDCDiscoverySucceeded,
		Status:  v1alpha1.ConditionTrue,
		Reason:  upstreamwatchers.ReasonSuccess,
		Message: "discovered issuer configuration",
	}
}

func (c *oidcWatcherController) updateStatus(ctx context.Context, upstream *v1alpha1.OIDCIdentityProvider, conditions []*v1alpha1.Condition) {
	log := c.log.WithValues("namespace", upstream.Namespace, "name", upstream.Name)
	updated := upstream.DeepCopy()

	hadErrorCondition := conditionsutil.Merge(conditions, upstream.Generation, &updated.Status.Conditions, log)

	updated.Status.Phase = v1alpha1.PhaseReady
	if hadErrorCondition {
		updated.Status.Phase = v1alpha1.PhaseError
	}

	if equality.Semantic.DeepEqual(upstream, updated) {
		return
	}

	_, err := c.client.
		IDPV1alpha1().
		OIDCIdentityProviders(upstream.Namespace).
		UpdateStatus(ctx, updated, metav1.UpdateOptions{})
	if err != nil {
		log.Error(err, "failed to update status")
	}
}

func getTLSConfig(upstream *v1alpha1.OIDCIdentityProvider) (*tls.Config, error) {
	result := tls.Config{
		MinVersion: tls.VersionTLS12,
	}

	if upstream.Spec.TLS == nil || upstream.Spec.TLS.CertificateAuthorityData == "" {
		return &result, nil
	}

	bundle, err := base64.StdEncoding.DecodeString(upstream.Spec.TLS.CertificateAuthorityData)
	if err != nil {
		return nil, fmt.Errorf("spec.certificateAuthorityData is invalid: %w", err)
	}

	result.RootCAs = x509.NewCertPool()
	if !result.RootCAs.AppendCertsFromPEM(bundle) {
		return nil, fmt.Errorf("spec.certificateAuthorityData is invalid: %w", upstreamwatchers.ErrNoCertificates)
	}

	return &result, nil
}

func computeScopes(additionalScopes []string) []string {
	// First compute the unique set of scopes, including "openid" (de-duplicate).
	set := make(map[string]bool, len(additionalScopes)+1)
	set["openid"] = true
	for _, s := range additionalScopes {
		set[s] = true
	}

	// Then grab all the keys and sort them.
	scopes := make([]string, 0, len(set))
	for s := range set {
		scopes = append(scopes, s)
	}
	sort.Strings(scopes)
	return scopes
}

func truncateNonOIDCErr(err error) string {
	const max = 100
	msg := err.Error()

	if len(msg) <= max || strings.HasPrefix(msg, "oidc:") {
		return msg
	}

	return msg[:max] + fmt.Sprintf(" [truncated %d chars]", len(msg)-max)
}<|MERGE_RESOLUTION|>--- conflicted
+++ resolved
@@ -263,13 +263,9 @@
 				Message: err.Error(),
 			}
 		}
-<<<<<<< HEAD
-		httpClient = &http.Client{
-=======
 
 		httpClient = &http.Client{
 			Timeout: time.Minute,
->>>>>>> 59fd1997
 			Transport: &http.Transport{
 				Proxy:           http.ProxyFromEnvironment,
 				TLSClientConfig: tlsConfig,
